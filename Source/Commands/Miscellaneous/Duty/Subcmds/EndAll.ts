// Dependencies:
// -------------

import { InfoEmbed, WarnEmbed, SuccessEmbed } from "@Utilities/Classes/ExtraEmbeds.js";
<<<<<<< HEAD
import { HandleShiftTypeValidation } from "../Main.js";
=======
import { HandleShiftTypeValidation } from "@Utilities/Database/ShiftTypeValidators.js";
>>>>>>> 5a3969cb
import {
  ButtonStyle,
  ButtonBuilder,
  ComponentType,
  ActionRowBuilder,
  SlashCommandSubcommandBuilder,
} from "discord.js";

import HandleActionCollectorExceptions from "@Utilities/Other/HandleCompCollectorExceptions.js";
import HandleShiftRoleAssignment from "@Utilities/Other/HandleShiftRoleAssignment.js";
import HandleCollectorFiltering from "@Utilities/Other/HandleCollectorFilter.js";
import ShiftActionLogger from "@Utilities/Classes/ShiftActionLogger.js";
import GetShiftActive from "@Utilities/Database/GetShiftActive.js";
import ShiftModel from "@Models/Shift.js";

// ---------------------------------------------------------------------------------------
// Functions:
// ----------
async function Callback(Interaction: SlashCommandInteraction<"cached">) {
  const ShiftType = Interaction.options.getString("type");
<<<<<<< HEAD
  if (ShiftType && (await HandleShiftTypeValidation(Interaction, ShiftType, true))) return;
=======
  if (ShiftType && (await HandleShiftTypeValidation(Interaction, ShiftType))) return;
>>>>>>> 5a3969cb

  const QueryMatch = {
    guild: Interaction.guildId,
    type: ShiftType ?? { $exists: true },
    end_timestamp: null,
  };

  const ShiftCount = await ShiftModel.countDocuments(QueryMatch).exec();
  if (ShiftCount === 0) {
    return new InfoEmbed()
      .useInfoTemplate("NoShiftsFoundEndAll")
      .replyToInteract(Interaction, true);
  }

  const PromptEmbed = new WarnEmbed()
    .setTitle("Confirmation Required")
    .setDescription(
      "**Are you sure you want to end %s`%s` active shift%s under %s?**",
      ShiftCount === 1 ? "" : "all ",
      ShiftCount,
      ShiftCount > 1 ? "s" : "",
      ShiftType ? `the \`${ShiftType}\` shift type` : "all shift types"
    );

  const PromptComponents = [
    new ActionRowBuilder<ButtonBuilder>().addComponents(
      new ButtonBuilder()
        .setCustomId(`confirm-end:${Interaction.user.id}`)
        .setLabel("Confirm and End All")
        .setStyle(ButtonStyle.Danger),
      new ButtonBuilder()
        .setCustomId(`cancel-end:${Interaction.user.id}`)
        .setLabel("Cancel End All")
        .setStyle(ButtonStyle.Secondary)
    ),
  ];

  const PromptSent = await Interaction.reply({
    embeds: [PromptEmbed],
    components: PromptComponents,
  });

  const ButtonInteract = await PromptSent.awaitMessageComponent({
    filter: (ButtonInteract) => HandleCollectorFiltering(Interaction, ButtonInteract),
    componentType: ComponentType.Button,
    time: 5 * 60_000,
  }).catch((Err) => HandleActionCollectorExceptions(Err, PromptSent));

  if (!ButtonInteract) return;
  await ButtonInteract.deferUpdate();

  if (ButtonInteract.customId.includes("cancel-end")) {
    return ButtonInteract.editReply({
      components: [],
      embeds: [
        new InfoEmbed()
          .setThumbnail(null)
          .setTitle("End All Cancelled")
          .setDescription("Prompt to end all currently active shifts has been cancelled."),
      ],
    });
  }

  const ActiveShifts = await GetShiftActive({ Interaction: ButtonInteract, ShiftType });
  if (!ActiveShifts.length) {
    return ButtonInteract.editReply({
      components: [],
      embeds: [
        new InfoEmbed()
          .setThumbnail(null)
          .setTitle("No Shifts Ended")
          .setDescription("There were no active shifts to end, and therefore no change was made."),
      ],
    });
  }

  const ShiftsEndedFU: string[] = [];
  await Promise.all(
    ActiveShifts.map((Shift) =>
      Shift.end(ButtonInteract.createdAt).then((Shift) => ShiftsEndedFU.push(Shift.user))
    )
  );

  const ESLength = ShiftsEndedFU.length;
  if (!ESLength) {
    return ButtonInteract.editReply({
      components: [],
      embeds: [
        new InfoEmbed()
          .setThumbnail(null)
          .setTitle("No Shifts Ended")
          .setDescription("There were no active shifts to end, and therefore no change was made."),
      ],
    });
  }

  return Promise.allSettled([
    ShiftActionLogger.LogShiftsEndAll(ButtonInteract, ESLength, ShiftType).catch(() => null),
    HandleShiftRoleAssignment("off-duty", Interaction.client, Interaction.guild, ShiftsEndedFU),
    ButtonInteract.editReply({
      components: [],
      embeds: [
        new SuccessEmbed()
          .setThumbnail(null)
          .setDescription(
            ShiftType
              ? `Successfully ended%s active \`${ESLength}\` shift%s under the \`${ShiftType}\` type.`
              : `Successfully ended%s \`${ESLength}\` active shift%s.`,
            ESLength === 1 ? "" : " all",
            ESLength === 1 ? "" : "s"
          ),
      ],
    }),
  ]);
}

// ---------------------------------------------------------------------------------------
// Command structure:
// ------------------
const CommandObject = {
  callback: Callback,
  data: new SlashCommandSubcommandBuilder()
    .setName("end-all")
    .setDescription("Forcefully end all currently active shifts.")
    .addStringOption((Option) =>
      Option.setName("type")
        .setDescription("The type of shifts to end. Defaults to all duty shift types.")
        .setMinLength(3)
        .setMaxLength(20)
        .setRequired(false)
        .setAutocomplete(true)
    ),
};

// ---------------------------------------------------------------------------------------
export default CommandObject;<|MERGE_RESOLUTION|>--- conflicted
+++ resolved
@@ -2,11 +2,7 @@
 // -------------
 
 import { InfoEmbed, WarnEmbed, SuccessEmbed } from "@Utilities/Classes/ExtraEmbeds.js";
-<<<<<<< HEAD
-import { HandleShiftTypeValidation } from "../Main.js";
-=======
 import { HandleShiftTypeValidation } from "@Utilities/Database/ShiftTypeValidators.js";
->>>>>>> 5a3969cb
 import {
   ButtonStyle,
   ButtonBuilder,
@@ -27,11 +23,7 @@
 // ----------
 async function Callback(Interaction: SlashCommandInteraction<"cached">) {
   const ShiftType = Interaction.options.getString("type");
-<<<<<<< HEAD
   if (ShiftType && (await HandleShiftTypeValidation(Interaction, ShiftType, true))) return;
-=======
-  if (ShiftType && (await HandleShiftTypeValidation(Interaction, ShiftType))) return;
->>>>>>> 5a3969cb
 
   const QueryMatch = {
     guild: Interaction.guildId,
