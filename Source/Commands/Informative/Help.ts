<<<<<<< HEAD
import { SlashCommandBuilder, EmbedBuilder, MessageFlags } from "discord.js";
import { Colors } from "@Config/Shared.js";
=======
import { Embeds } from "@Config/Shared.js";
import {
  ApplicationIntegrationType,
  InteractionContextType,
  SlashCommandBuilder,
  EmbedBuilder,
  MessageFlags,
} from "discord.js";
>>>>>>> 0987015e

// ---------------------------------------------------------------------------------------
async function Callback(_: DiscordClient, Interaction: SlashCommandInteraction) {
  const ResponseEmbed = new EmbedBuilder()
    .setColor(Colors.Info)
    .setTitle("Help and Information")
    .setDescription(
      "For more information and assistance with LAPD Central, please visit our [documentation site](https://lapd-central-app.gitbook.io/documentation)."
    );

  return Interaction.reply({
    embeds: [ResponseEmbed],
    flags: MessageFlags.Ephemeral,
  });
}

// ---------------------------------------------------------------------------------------
// Command structure:
// ------------------
const CommandObject: SlashCommandObject = {
  callback: Callback,
  data: new SlashCommandBuilder()
    .setName("help")
    .setDescription("Learn more about LAPD Central.")
    .setIntegrationTypes(ApplicationIntegrationType.GuildInstall)
    .setContexts(
      InteractionContextType.Guild,
      InteractionContextType.BotDM,
      InteractionContextType.PrivateChannel
    ),
};

// ---------------------------------------------------------------------------------------
export default CommandObject;<|MERGE_RESOLUTION|>--- conflicted
+++ resolved
@@ -1,8 +1,4 @@
-<<<<<<< HEAD
-import { SlashCommandBuilder, EmbedBuilder, MessageFlags } from "discord.js";
 import { Colors } from "@Config/Shared.js";
-=======
-import { Embeds } from "@Config/Shared.js";
 import {
   ApplicationIntegrationType,
   InteractionContextType,
@@ -10,7 +6,6 @@
   EmbedBuilder,
   MessageFlags,
 } from "discord.js";
->>>>>>> 0987015e
 
 // ---------------------------------------------------------------------------------------
 async function Callback(_: DiscordClient, Interaction: SlashCommandInteraction) {
